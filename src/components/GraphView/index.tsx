--- conflicted
+++ resolved
@@ -2,14 +2,10 @@
 import { useDispatch, useSelector } from "react-redux";
 import { GraphStatus, ThemeOptions } from "../../enums";
 import { setGraphLayout, setGraphStatus } from "../../store/slices/graph";
-<<<<<<< HEAD
 import { RootState } from "../../store/store";
 import { AlgorithmContext, AlgorithmStrategy } from "../../utils/algorithms";
 import { graphAlgorithms } from "../../utils/algorithms/algorithmsRecord";
-// import { executeAlgorithm } from "../../utils/algorithms";
-=======
 import { translations } from "../../common/data/translations";
->>>>>>> 00660f21
 
 const LoadingIcon = () => {
   return (
@@ -29,15 +25,9 @@
 
 export const GraphView = () => {
   const dispatch = useDispatch();
-<<<<<<< HEAD
   const { numberOfNodes, complexity, status, layout, algorithmUsed } =
     useSelector((state: RootState) => state.graph);
-=======
-  const { numberOfNodes, complexity, status, layout } = useSelector(
-    (state: RootState) => state.graph
-  );
   const { language } = useSelector((state: RootState) => state.settings);
->>>>>>> 00660f21
   const graphDivRef = useRef<HTMLDivElement | null>(null);
   const cyRef = useRef<cytoscape.Core | null>(null);
   const algorithmContext = useMemo(() => new AlgorithmContext(), []);
@@ -88,12 +78,9 @@
     cy?.fit();
   };
 
-<<<<<<< HEAD
   useEffect(() => {
     if (!algorithmUsed) return;
     if (!cyRef.current) return;
-
-    // debugger;
 
     const strategy: AlgorithmStrategy = graphAlgorithms[algorithmUsed](
       cyRef.current
@@ -102,11 +89,10 @@
     algorithmContext.executeAlgorithm();
     // eslint-disable-next-line react-hooks/exhaustive-deps
   }, [algorithmUsed]);
-=======
+
   const getInitialText = () => {
     return translations.INITIAL_MESSAGE[language];
   };
->>>>>>> 00660f21
 
   return (
     <div className="flex flex-col items-center justify-center | flex-1 |  text-center | relative ">
