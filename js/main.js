"use strict";

var cy = cytoscape({
    container: document.getElementById("grafo"),

    elements: {
<<<<<<< HEAD
        /*nodes: [
            {data: {id: "A"}, position: {x: Math.random(), y: Math.random()}}
        ],
        edges: [
=======

        nodes: [
            //{data: {id: "A"}, position: {x: Math.random(), y: Math.random()}}
        ],

        /*edges: [
>>>>>>> 463bbaf9
            {data: {id: "e1", source: "A", target: "A"}}
        ]*/
    },

    style: [
        {
            selector: "node",

            style: {
                "label": "data(id)",
                "text-halign": "center",
                "text-valign": "center",
                "font-family": "Roboto Condensed"
            }
        },
        {
            selector: "edge",

            style: {
                "curve-style": "bezier"
            }
        }
    ],

    layout: {
        name: "random",
    }

});

<<<<<<< HEAD
cy.remove(cy.$());


/*cy.add({
    nodes: [
        {data: {id: "B"}, position: {x: Math.random(), y: Math.random()}}
    ]
})*/

function crearNodos(n = 0){
    let i;
    

    if(n == null || n < 0){
        cy.remove(cy.$());
        console.log("Ingresaste algo mal...");
    }else if(n === 0){
        cy.remove(cy.$());
    }else{
        cy.remove(cy.$());
        for(i = 0; i < n; i++){
            cy.add({
                nodes:
                    [
                        {data: {id: `${i + 1}`}}
                    ]
            })
        }
    }
    cy.layout({
        name: "random"
    }).run();
    cy.fit();
}

var formulario = document.querySelector(".ingreso-de-datos");

formulario.addEventListener("submit", () =>{
    var numeroDeNodos = parseInt(document.querySelector("#numero-nodos").value);
    console.log(numeroDeNodos);

    crearNodos(numeroDeNodos);
});

//cy.fit();
=======
let number_nodes
let ids = []

function createNodes()
{
    number_nodes = parseInt(prompt("Digite el numero de nodos: ",0));

    for(var i = 0; i < number_nodes; i++)
    {
        cy.add({
            nodes: [
                {data: {id: `${i + 1}`}, position: {x: Math.random() * 500, y: Math.random() * 500}, weight: 100}
            ]
        })
    }
}

function fillIdsArray()
{
    for(var i = 0; i < number_nodes; i++)
    {
        ids[i] = i + 1;
    }
}

function joinEdges(times_joined)
{
    let current_id;
    let random;
    random = ids[Math.floor(Math.random() * ids.length)]
    current_id = random;

    for(var i = 0; i < number_nodes; i++)
    {
        random = ids[Math.floor(Math.random() * ids.length)]
        cy.add({
            edges: [
                {data: {id: `${"e" + (i + (times_joined * number_nodes))}`, source: `${current_id}`, target: `${random}`}}
            ]
        })
        current_id = random;
        ids.splice(ids.indexOf(random), 1);
    }
}

createNodes();

for(var i = 0; i < 2; i++)
{
    fillIdsArray();
    joinEdges(i);
}


cy.fit();
>>>>>>> 463bbaf9
<|MERGE_RESOLUTION|>--- conflicted
+++ resolved
@@ -1,152 +1,117 @@
 "use strict";
 
 var cy = cytoscape({
-    container: document.getElementById("grafo"),
+  container: document.getElementById("grafo"),
 
-    elements: {
-<<<<<<< HEAD
-        /*nodes: [
-            {data: {id: "A"}, position: {x: Math.random(), y: Math.random()}}
-        ],
-        edges: [
-=======
+  elements: {
+    /*nodes: [
+        {data: {id: "A"}, position: {x: Math.random(), y: Math.random()}}
+    ],
+    edges: [
+        {data: {id: "e1", source: "A", target: "A"}}
+    ]*/
+  },
 
-        nodes: [
-            //{data: {id: "A"}, position: {x: Math.random(), y: Math.random()}}
-        ],
+  style: [{
+      selector: "node",
 
-        /*edges: [
->>>>>>> 463bbaf9
-            {data: {id: "e1", source: "A", target: "A"}}
-        ]*/
+      style: {
+        "label": "data(id)",
+        "text-halign": "center",
+        "text-valign": "center",
+        "font-family": "Roboto Condensed"
+      }
     },
+    {
+      selector: "edge",
 
-    style: [
-        {
-            selector: "node",
+      style: {
+        "curve-style": "bezier"
+      }
+    }
+  ],
 
-            style: {
-                "label": "data(id)",
-                "text-halign": "center",
-                "text-valign": "center",
-                "font-family": "Roboto Condensed"
-            }
-        },
-        {
-            selector: "edge",
-
-            style: {
-                "curve-style": "bezier"
-            }
-        }
-    ],
-
-    layout: {
-        name: "random",
-    }
+  layout: {
+    name: "random",
+  }
 
 });
 
-<<<<<<< HEAD
 cy.remove(cy.$());
+let ids = [];
+var numeroDeNodos;
+
+function crearNodos(n = 0) {
+  let i;
 
 
-/*cy.add({
-    nodes: [
-        {data: {id: "B"}, position: {x: Math.random(), y: Math.random()}}
-    ]
-})*/
+  if (n == null || n < 0) {
+    cy.remove(cy.$());
+    console.log("Ingresaste algo mal...");
+  } else if (n === 0) {
+    cy.remove(cy.$());
+  } else {
+    cy.remove(cy.$());
+    for (i = 0; i < n; i++) {
+      cy.add({
+        nodes: [{
+          data: {
+            id: `${i + 1}`,
+            weight: 100
+          }
+        }]
+      })
+    }
+  }
+  cy.layout({
+    name: "random"
+  }).run();
+  cy.fit();
+}
 
-function crearNodos(n = 0){
-    let i;
-    
+function fillIdsArray() {
+  for (var i = 0; i < numeroDeNodos; i++) {
+    ids[i] = i + 1;
+  }
+}
 
-    if(n == null || n < 0){
-        cy.remove(cy.$());
-        console.log("Ingresaste algo mal...");
-    }else if(n === 0){
-        cy.remove(cy.$());
-    }else{
-        cy.remove(cy.$());
-        for(i = 0; i < n; i++){
-            cy.add({
-                nodes:
-                    [
-                        {data: {id: `${i + 1}`}}
-                    ]
-            })
+function joinEdges(times_joined) {
+  let current_id;
+  let random;
+  random = ids[Math.floor(Math.random() * ids.length)]
+  current_id = random;
+
+  for (var i = 0; i < numeroDeNodos; i++) {
+    random = ids[Math.floor(Math.random() * ids.length)]
+    cy.add({
+      edges: [{
+        data: {
+          id: `e${i + (times_joined * numeroDeNodos)}`,
+          source: `${current_id}`,
+          target: `${random}`
         }
-    }
-    cy.layout({
-        name: "random"
-    }).run();
-    cy.fit();
+      }]
+    })
+    current_id = random;
+    ids.splice(ids.indexOf(random), 1);
+  }
+
+
 }
 
 var formulario = document.querySelector(".ingreso-de-datos");
 
-formulario.addEventListener("submit", () =>{
-    var numeroDeNodos = parseInt(document.querySelector("#numero-nodos").value);
-    console.log(numeroDeNodos);
+formulario.addEventListener("submit", () => {
+  numeroDeNodos = parseInt(document.querySelector("#numero-nodos").value);
+  console.log(numeroDeNodos);
 
-    crearNodos(numeroDeNodos);
+  crearNodos(numeroDeNodos);
+
+  //debugger;
+  for (var i = 0; i < 2; i++) {
+    fillIdsArray();
+    joinEdges(i);
+  }
 });
 
-//cy.fit();
-=======
-let number_nodes
-let ids = []
-
-function createNodes()
-{
-    number_nodes = parseInt(prompt("Digite el numero de nodos: ",0));
-
-    for(var i = 0; i < number_nodes; i++)
-    {
-        cy.add({
-            nodes: [
-                {data: {id: `${i + 1}`}, position: {x: Math.random() * 500, y: Math.random() * 500}, weight: 100}
-            ]
-        })
-    }
-}
-
-function fillIdsArray()
-{
-    for(var i = 0; i < number_nodes; i++)
-    {
-        ids[i] = i + 1;
-    }
-}
-
-function joinEdges(times_joined)
-{
-    let current_id;
-    let random;
-    random = ids[Math.floor(Math.random() * ids.length)]
-    current_id = random;
-
-    for(var i = 0; i < number_nodes; i++)
-    {
-        random = ids[Math.floor(Math.random() * ids.length)]
-        cy.add({
-            edges: [
-                {data: {id: `${"e" + (i + (times_joined * number_nodes))}`, source: `${current_id}`, target: `${random}`}}
-            ]
-        })
-        current_id = random;
-        ids.splice(ids.indexOf(random), 1);
-    }
-}
-
-createNodes();
-
-for(var i = 0; i < 2; i++)
-{
-    fillIdsArray();
-    joinEdges(i);
-}
-
-
-cy.fit();
->>>>>>> 463bbaf9
+//cy.fit();