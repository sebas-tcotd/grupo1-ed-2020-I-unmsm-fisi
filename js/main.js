--- conflicted
+++ resolved
@@ -1,29 +1,5 @@
 "use strict";
 
-<<<<<<< HEAD
-//var microprofiler = require('microprofiler');
-
-var cy = cytoscape({
-  container: document.getElementById("grafo"),
-
-  elements: {
-    /*nodes: [
-        {data: {id: "A"}, position: {x: Math.random(), y: Math.random()}}
-    ],
-    edges: [
-        {data: {id: "e1", source: "A", target: "A"}}
-    ]*/
-  },
-
-  style: [{
-      selector: "node",
-
-      style: {
-        "label": "data(id)",
-        "text-halign": "center",
-        "text-valign": "center",
-        "font-family": "Roboto Condensed"
-=======
 var cy = cytoscape({
   container: document.getElementById("grafo"),
 
@@ -46,7 +22,6 @@
         "text-halign": 'center',
         'text-valign': 'center',
         'background-color': 'white'
->>>>>>> 9be19dcb
       }
     },
     {
@@ -54,12 +29,6 @@
 
       style: {
         "curve-style": "bezier",
-<<<<<<< HEAD
-        //"target-arrow-shape": "triangle"
-      }
-    }
-  ],
-=======
         'line-color': 'rgb(240, 240, 240)',
         'opacity': '0.5'
       }
@@ -68,119 +37,8 @@
 
   layout: {
     name: "random",
-  }
->>>>>>> 9be19dcb
+  }});
 
-  layout: {
-    name: "random",
-  }
-
-<<<<<<< HEAD
-});
-
-cy.remove(cy.$());
-let ids = [];
-var numeroDeNodos;
-
-function crearNodos(n = 0) {
-  let i;
-
-
-  if (n == null || n < 0) {
-    cy.remove(cy.$());
-    console.log("Ingresaste algo mal...");
-  } else if (n === 0) {
-    cy.remove(cy.$());
-  } else {
-    cy.remove(cy.$());
-    for (i = 0; i < n; i++) {
-      cy.add({
-        nodes: [{
-          data: {
-            id: `${i + 1}`,
-            weight: 100
-          }
-        }]
-      })
-    }
-  }
-  cy.layout({
-    name: "random"
-  }).run();
-}
-
-function crearAristas() { //n = número de nodos
-  let origen, numeroDeConexiones;
-  let destino = new Array();
-  //let nodo = cy.nodes();
-
-  for (let i = 0; i < numeroDeNodos; i++) {
-    //debugger;
-    origen = Math.ceil(Math.random() * numeroDeNodos);
-    numeroDeConexiones = Math.ceil(Math.random() * Math.sqrt(numeroDeNodos));
-    destino = [];
-    let j;
-    for (j = 0; j < numeroDeConexiones; j++) {
-      destino[j] = Math.ceil((Math.random() * numeroDeNodos));
-    }
-    j = 0;
-    while (j != destino.length) {
-      cy.add({
-        edges: [{
-          data: {
-            id: `e${origen}A${destino[j]}`,
-            source: `${origen}`,
-            target: `${destino[j]}`
-          }
-        }]
-      });
-      j++;
-    }
-  }
-  /*for (let i = 0; i < numeroDeNodos; i++) {
-    destino = [];
-    if (cy.$(`#${i + 1}`).totalDegree() == 0) {
-      origen = i + 1;
-      let j;
-      //debugger;
-      for (j = 0; j < numeroDeConexiones; j++) {
-        destino[j] = Math.ceil(Math.random() * numeroDeNodos);
-      }
-      if (origen != 0 || destino != 0) {
-        cy.add({
-          edges: [{
-            data: {
-              id: `e${origen}A${destino[j - 1]}`,
-              source: `${origen}`,
-              target: `${destino[j - 1]}`
-            }
-          }]
-        });
-      }
-    }
-  }*/
-}
-
-function crearGrafo(n) {
-  crearNodos(n);
-  crearAristas();
-  cy.fit();
-}
-
-var formulario = document.querySelector(".ingreso-de-datos");
-var spanTiempo = document.querySelector("#tiempo-ejecucion");
-
-formulario.addEventListener("submit", () => {
-  numeroDeNodos = parseInt(document.querySelector("#numero-nodos").value);
-  console.clear();
-  console.log(`Nodos creados: ${numeroDeNodos}`);
-
-  let tiempoInicio = performance.now();
-  crearGrafo(numeroDeNodos);
-  let tiempoFinal = performance.now()
-
-  let tiempoDeEjecucion = tiempoFinal - tiempoInicio;
-=======
 let number_nodes
 let ids = []
 let edges_counter = 1;
@@ -249,7 +107,6 @@
 
   cy.fit();
 }
->>>>>>> 9be19dcb
 
 var formulario = document.querySelector(".ingreso-de-datos");
 var spanTiempo = document.querySelector("#tiempo-ejecucion");
@@ -270,16 +127,7 @@
   // crearAristas();
 
   spanTiempo.innerHTML = `Tiempo de ejecución: ${tiempoDeEjecucion / 1000} segundos.`; // Esto para que se muestre en segundos
-
-<<<<<<< HEAD
-  // crearNodos(numeroDeNodos);
-  // crearAristas();
-
-  spanTiempo.innerHTML = `Tiempo de ejecución: ${tiempoDeEjecucion / 1000} segundos.`; // Esto para que se muestre en segundos
   
 });
 
-//cy.fit();
-=======
-});
->>>>>>> 9be19dcb
+//cy.fit();