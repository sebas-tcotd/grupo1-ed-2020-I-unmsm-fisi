--- conflicted
+++ resolved
@@ -25,21 +25,6 @@
 
 <body>
   <div class="contenedor">
-<<<<<<< HEAD
-    <h1 id="nombre-facultad">Facultad de Ingeniería de Sistemas e Informática</h1>
-    <h2 id="nombre-curso">Estructura de datos</h2>
-    <p>🙂</p>
-  
-    <div id="grafo"></div>
-
-    <form class="ingreso-de-datos" onsubmit="return false;">
-      <label>Ingrese la cantidad de nodos a generar: </label>
-      <input type="number" id="numero-nodos" min="0">
-      <input type="submit" value="Generar grafo">
-    </form>
-
-    <span id="tiempo-ejecucion"></span>
-=======
     <header class="content-header">
 
       <a href="http://www.unmsm.edu.pe/">
@@ -77,7 +62,6 @@
 
 
     
->>>>>>> 9be19dcb
   </div>
 
 
