--- conflicted
+++ resolved
@@ -11,12 +11,8 @@
 
 export const BottomBar: React.FC<BottomBarProps> = ({ onButtonClick }) => {
   const dispatch = useDispatch();
-<<<<<<< HEAD
   const { layout, status } = useSelector((state: RootState) => state.graph);
-=======
-  const { layout } = useSelector((state: RootState) => state.graph);
   const { language } = useSelector((state: RootState) => state.settings);
->>>>>>> 00660f21
 
   const handleGenerateButton = () => {
     const numberOfNodes = Math.floor(Math.random() * 19) + 1;
